{
  "name": "hospitofind-server",
  "version": "1.0.0",
  "type": "module",
  "description": "Care finder App",
  "main": "server.js",
  "scripts": {
    "start": "node server",
    "dev": "nodemon server"
  },
  "author": "Elue Michael",
  "license": "ISC",
  "dependencies": {
    "axios": "^1.12.2",
    "bcrypt": "^5.1.0",
    "body-parser": "^1.20.2",
    "cors": "^2.8.5",
    "date-fns": "^2.30.0",
<<<<<<< HEAD
    "dotenv": "^16.6.1",
    "express": "^4.18.2",
=======
    "dotenv": "^16.0.3",
    "express": "^4.19.2",
>>>>>>> 6f6caa0b
    "express-async-handler": "^1.2.0",
    "express-rate-limit": "^6.7.0",
    "fs": "^0.0.1-security",
    "jsonwebtoken": "^9.0.1",
    "jwks-rsa": "^3.0.1",
    "mongoose": "^7.5.0",
    "nodemon": "^3.1.4",
    "papaparse": "^5.4.1",
    "short-id": "^0.1.0-1"
  }
}<|MERGE_RESOLUTION|>--- conflicted
+++ resolved
@@ -16,13 +16,8 @@
     "body-parser": "^1.20.2",
     "cors": "^2.8.5",
     "date-fns": "^2.30.0",
-<<<<<<< HEAD
     "dotenv": "^16.6.1",
     "express": "^4.18.2",
-=======
-    "dotenv": "^16.0.3",
-    "express": "^4.19.2",
->>>>>>> 6f6caa0b
     "express-async-handler": "^1.2.0",
     "express-rate-limit": "^6.7.0",
     "fs": "^0.0.1-security",
