--- conflicted
+++ resolved
@@ -22,13 +22,8 @@
     "fs": "^0.0.1-security",
     "jsonwebtoken": "^9.0.1",
     "jwks-rsa": "^3.0.1",
-<<<<<<< HEAD
-    "mongoose": "^7.3.3",
-    "nodemon": "^2.0.22",
-=======
     "mongoose": "^7.5.0",
     "nodemon": "^3.1.4",
->>>>>>> 67cd657c
     "papaparse": "^5.4.1",
     "short-id": "^0.1.0-1"
   }
